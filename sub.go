--- conflicted
+++ resolved
@@ -243,11 +243,7 @@
 
 func (s *Sub) triggerOnUnsubscribe(needResubscribe bool) {
 	s.mu.Lock()
-<<<<<<< HEAD
-	if s.status == UNSUBSCRIBED || s.status == SUBSCRIBING {
-=======
 	if s.status != SUBSCRIBED {
->>>>>>> 288b32a6
 		s.mu.Unlock()
 		return
 	}
