--- conflicted
+++ resolved
@@ -318,13 +318,9 @@
 		c.reconnect = false
 	}
 
-<<<<<<< HEAD
-	if c.status == CLOSED || c.status == DISCONNECTED {
-=======
 	prevStatus := c.status
 
 	if prevStatus == DISCONNECTED || prevStatus == CLOSED {
->>>>>>> 288b32a6
 		c.mutex.Unlock()
 		return
 	}
@@ -346,7 +342,6 @@
 		close(c.closed)
 	}
 
-	prevStatus := c.status
 	c.status = DISCONNECTED
 
 	for _, s := range c.subs {
@@ -361,14 +356,7 @@
 		handler = c.events.onDisconnect
 	}
 
-<<<<<<< HEAD
-	reconnect := c.reconnect
-	c.mutex.Unlock()
-
 	if handler != nil && prevStatus == CONNECTED {
-=======
-	if handler != nil {
->>>>>>> 288b32a6
 		ctx := &DisconnectContext{Reason: disconnectReason, Reconnect: reconnect}
 		handler.OnDisconnect(c, ctx)
 	}
